--- conflicted
+++ resolved
@@ -5,27 +5,21 @@
 
 beautifulsoup4>=4.6.0 # MIT
 coverage!=4.4,>=4.0 # Apache-2.0
-<<<<<<< HEAD
 doc8>=0.6.0 # Apache-2.0
-fixtures>=3.0.0 # Apache-2.0/BSD
-mock>=2.0.0 # BSD
-openstackdocstheme>=1.17.0 # Apache-2.0
-os-testr>=1.0.0 # Apache-2.0
-requests>=2.14.2 # Apache-2.0
-=======
 docutils>=0.11 # OSI-Approved Open Source, Public Domain
 extras>=0.0.3 # MIT
 fixtures>=3.0.0 # Apache-2.0/BSD
 jsonschema<3.0.0,>=2.6.0 # MIT
-mock>=2.0 # BSD
+mock>=2.0.0 # BSD
 python-subunit>=0.0.18 # Apache-2.0/BSD
 openstackdocstheme>=1.17.0 # Apache-2.0
 oslotest>=1.10.0 # Apache-2.0
 reno>=2.5.0 # Apache-2.0
->>>>>>> a4ee1a3f
 requests-mock>=1.1.0 # Apache-2.0
 sphinx>=1.6.2 # BSD
 stestr>=1.0.0 # Apache-2.0
 testrepository>=0.0.18 # Apache-2.0/BSD
 testscenarios>=0.4 # Apache-2.0/BSD
-testtools>=1.4.0 # MIT+testtools>=1.4.0 # MIT
+python-glanceclient>=2.8.0  # Apache-2.0
+python-ironicclient>=1.14.0 # Apache-2.0