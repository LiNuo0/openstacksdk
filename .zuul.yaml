--- conflicted
+++ resolved
@@ -239,11 +239,7 @@
               sphinx_python: python3
         - openstacksdk-functional-devstack
         - openstacksdk-functional-devstack-python3
-<<<<<<< HEAD
-        - openstack-tox-lower-constraints
-        - nodepool-functional-py35-src
-=======
         - osc-functional-devstack-tips
         - neutron-grenade
         - openstack-tox-lower-constraints
->>>>>>> d1f0a6df
+        - nodepool-functional-py35-src